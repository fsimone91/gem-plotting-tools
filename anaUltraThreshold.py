#!/bin/env python
import os
import sys
from optparse import OptionParser
from array import array
<<<<<<< HEAD
from channelMaps import *
from PanChannelMaps import *
=======
from fitting.fitScanData import *
from mapping.channelMaps import *
from mapping.PanChannelMaps import *
>>>>>>> 22cdd9bf
from gempython.utils.nesteddict import nesteddict as ndict

from anaoptions import parser

parser.add_option("--fileScurveFitTree", type="string", dest="fileScurveFitTree", default="SCurveFitData.root",
                  help="TFile containing scurveFitTree", metavar="fileScurveFitTree")
parser.add_option("--zscore", type="float", dest="zscore", default=3.5,
                  help="Z-Score for Outlier Identification in MAD Algo", metavar="zscore")

parser.set_defaults(outfilename="VThreshold1Data_Trimmed.root")

(options, args) = parser.parse_args()
filename = options.filename[:-5]
os.system("mkdir " + filename)

print filename
outfilename = options.outfilename

import ROOT as r
r.gROOT.SetBatch(True)
GEBtype = options.GEBtype
inF = r.TFile(filename+'.root')
outF = r.TFile(filename+'/'+outfilename, 'recreate')

VT1_MAX = 255

#Build the channel to strip mapping from the text file
lookup_table = []
pan_lookup = []
vfatCh_lookup = []
for vfat in range(0,24):
    lookup_table.append([])
    pan_lookup.append([])
    vfatCh_lookup.append([])
    for channel in range(0,128):
        lookup_table[vfat].append(0)
        pan_lookup[vfat].append(0)
        vfatCh_lookup[vfat].append(0)
        pass
    pass

from gempython.utils.wrappers import envCheck
envCheck('GEM_PLOTTING_PROJECT')

projectHome = os.environ.get('GEM_PLOTTING_PROJECT')
if GEBtype == 'long':
    intext = open(projectHome+'/mapping/longChannelMap.txt', 'r')
    pass
if GEBtype == 'short':
    intext = open(projectHome+'/mapping/shortChannelMap.txt', 'r')
    pass

for i, line in enumerate(intext):
    if i == 0: continue
    mapping = line.rsplit('\t')
    lookup_table[int(mapping[0])][int(mapping[2]) -1] = int(mapping[1])
    pan_lookup[int(mapping[0])][int(mapping[2]) -1] = int(mapping[3])
    
    if not (options.channels or options.PanPin):     #Readout Strips
        vfatCh_lookup[int(mapping[0])][int(mapping[1])]=int(mapping[2]) - 1
        pass
    elif options.channels:                #VFAT Channels
        vfatCh_lookup[int(mapping[0])][int(mapping[2]) -1]=int(mapping[2]) - 1
        pass
    elif options.PanPin:                #Panasonic Connector Pins
        vfatCh_lookup[int(mapping[0])][int(mapping[3])]=int(mapping[2]) - 1
        pass
    pass

print 'Initializing Histograms'
vSum = ndict()
hot_channels = []
for vfat in range(0,24):
    hot_channels.append([])
    if not (options.channels or options.PanPin):
        vSum[vfat] = r.TH2D('vSum%i'%vfat,'vSum%i;Strip;VThreshold1 [DAC units]'%vfat,128,-0.5,127.5,VT1_MAX+1,-0.5,VT1_MAX+0.5)
        pass
    elif options.channels:
        vSum[vfat] = r.TH2D('vSum%i'%vfat,'vSum%i;Channel;VThreshold1 [DAC units]'%vfat,128,-0.5,127.5,VT1_MAX+1,-0.5,VT1_MAX+0.5)
        pass
    elif options.PanPin:
        vSum[vfat] = r.TH2D('vSum%i'%vfat,'vSum%i;Panasonic Pin;VThreshold1 [DAC units]'%vfat,128,-0.5,127.5,VT1_MAX+1,-0.5,VT1_MAX+0.5)
        pass
    for chan in range(0,128):
        hot_channels[vfat].append(False)
        pass
    pass

print 'Filling Histograms'
trimRange = dict((vfat,0) for vfat in range(0,24))
for event in inF.thrTree :
    strip = lookup_table[event.vfatN][event.vfatCH]
    pan_pin = pan_lookup[event.vfatN][event.vfatCH]
    trimRange[int(event.vfatN)] = int(event.trimRange)

    if options.channels:
        vSum[event.vfatN].Fill(event.vfatCH,event.vth1,event.Nhits)
        pass
    elif options.PanPin:
        vSum[event.vfatN].Fill(pan_pin,event.vth1,event.Nhits)
        pass
    else:
        vSum[event.vfatN].Fill(strip,event.vth1,event.Nhits)
        pass
    pass

#Determine Hot Channels
print 'Determining hot channels'
from anautilities import *
import numpy as np
import root_numpy as rp #note need root_numpy-4.7.2 (may need to run 'pip install root_numpy --upgrade')
dict_hMaxVT1 = {}
dict_hMaxVT1_NoOutlier = {}
for vfat in range(0,24):
    dict_hMaxVT1[vfat]          = r.TH1F('vfat%iChanMaxVT1'%vfat,"vfat%i"%vfat,256,-0.5,255.5)
    dict_hMaxVT1_NoOutlier[vfat]= r.TH1F('vfat%iChanMaxVT1_NoOutlier'%vfat,"vfat%i - No Outliers"%vfat,256,-0.5,255.5)

    #For each channel determine the maximum thresholds
    chanMaxVT1 = np.zeros((2,vSum[vfat].GetNbinsX()))
    for chan in range(0,vSum[vfat].GetNbinsX()):
        for thresh in range(vSum[vfat].ProjectionY("projY",chan,chan,"").GetMaximumBin(),VT1_MAX+1):
            if(vSum[vfat].ProjectionY("projY",chan,chan,"").GetBinContent(thresh) == 0):
                chanMaxVT1[0][chan]=chan
                chanMaxVT1[1][chan]=(thresh-1)
                dict_hMaxVT1[vfat].Fill(thresh-1)
                break
            pass
        pass

    #Determine Outliers (e.g. "hot" channels)
    chanOutliers = isOutlierMADOneSided(chanMaxVT1[1,:], thresh=options.zscore)
    for chan in range(0,len(chanOutliers)):
        hot_channels[vfat][chan] = chanOutliers[chan]
        
        if not chanOutliers[chan]:
            dict_hMaxVT1_NoOutlier[vfat].Fill(chanMaxVT1[1][chan])
            pass
        pass

    if options.debug:
        print "VFAT%i Max Thresholds By Channel"%vfat
        print chanMaxVT1

        print "VFAT%i Channel Outliers"%vfat
        chanOutliers = np.column_stack((chanMaxVT1[0,:],np.array(hot_channels[vfat]).astype(float)))
        print chanOutliers
        pass
    pass

# Fetch trimDAC & chMask from scurveFitTree
dict_vfatTrimMaskData = {}
if options.chConfigKnown:
    list_bNames = ["vfatN"]
    if not (options.channels or options.PanPin):
        list_bNames.append("ROBstr")
        pass
    elif options.channels:
        list_bNames.append("vfatCh")
        pass
    elif options.PanPin:
        list_bNames.append("panPin")
        pass
    list_bNames.append("mask")
    list_bNames.append("trimDAC")

    try:
        array_VFATSCurveData = rp.root2array(options.fileScurveFitTree,treename="scurveFitTree",branches=list_bNames)
        dict_vfatTrimMaskData = dict((idx,initVFATArray(array_VFATSCurveData.dtype)) for idx in np.unique(array_VFATSCurveData[list_bNames[0]]))
        for dataPt in array_VFATSCurveData:
            dict_vfatTrimMaskData[dataPt['vfatN']][dataPt[list_bNames[1]]]['mask'] =  dataPt['mask']
            dict_vfatTrimMaskData[dataPt['vfatN']][dataPt[list_bNames[1]]]['trimDAC'] =  dataPt['trimDAC']
            pass
        pass
    except Exception as e:
        print '%s does not seem to exist'%options.fileScurveFitTree
        print e
        pass
    pass

#Save Output
outF.cd()
canv = r.TCanvas('canv','canv',500*8,500*3)
canv.Divide(8,3)
r.gStyle.SetOptStat(0)
print 'Saving File'
for vfat in range(0,24):
    r.gStyle.SetOptStat(0)
    canv.cd(vfat+1)
    vSum[vfat].Draw('colz')
    vSum[vfat].Write()
    pass
canv.SaveAs(filename+'/ThreshSummary.png')

canv_proj = r.TCanvas('canv_proj', 'canv_proj', 500*8, 500*3)
canv_proj.Divide(8,3)
r.gStyle.SetOptStat(0)
print 'Saving File'
for vfat in range(0,24):
    r.gStyle.SetOptStat(0)
    canv_proj.cd(vfat+1)
    r.gPad.SetLogy()
    vSum[vfat].ProjectionY().Draw()
    pass
canv_proj.SaveAs(filename+'/VFATSummary.png')

#Save VT1Max Distributions Before/After Outlier Rejection
canv_vt1Max = r.TCanvas('canv_vt1Max','canv_vt1Max', 500*8, 500*3)
canv_vt1Max.Divide(8,3)
r.gStyle.SetOptStat(0)
print 'Saving vt1Max distributions'
for vfat in range(0,24):
    r.gStyle.SetOptStat(0)
    canv_vt1Max.cd(vfat+1)
    dict_hMaxVT1[vfat].Draw("hist")
    dict_hMaxVT1_NoOutlier[vfat].SetLineColor(r.kRed)
    dict_hMaxVT1_NoOutlier[vfat].Draw("samehist")
    pass
canv_vt1Max.SaveAs(filename+'/VT1MaxSummary.png')

#Subtracting off the hot channels, so the projection shows only usable ones.
print "Subtracting off hot channels"
for vfat in range(0,24):
    for chan in range(0,vSum[vfat].GetNbinsX()):
        isHotChan = hot_channels[vfat][chan]
       
        if options.chConfigKnown:
            isHotChan = (isHotChan or dict_vfatTrimMaskData[vfat][chan]['mask'])
            pass

        if isHotChan:
            print 'VFAT %i Strip %i is noisy'%(vfat,chan)
            for thresh in range(VT1_MAX+1):
                vSum[vfat].SetBinContent(chan, thresh, 0)
                pass
            pass
        pass
    pass

#Save output with new hot channels subtracted off
canv_pruned = r.TCanvas('canv_pruned','canv_pruned',500*8,500*3)
canv_pruned.Divide(8,3)
r.gStyle.SetOptStat(0)
print 'Saving File'
for vfat in range(0,24):
    r.gStyle.SetOptStat(0)
    canv_pruned.cd(vfat+1)
    vSum[vfat].Draw('colz')
    vSum[vfat].Write()
    pass
canv_pruned.SaveAs(filename+'/ThreshPrunedSummary.png')

canv_proj = r.TCanvas('canv_proj_pruned', 'canv_proj_pruned', 500*8, 500*3)
canv_proj.Divide(8,3)
r.gStyle.SetOptStat(0)
print 'Saving File'
for vfat in range(0,24):
    r.gStyle.SetOptStat(0)
    canv_proj.cd(vfat+1)
    r.gPad.SetLogy()
    vSum[vfat].ProjectionY().Draw()
    vSum[vfat].ProjectionY().Write()
    pass
canv_proj.SaveAs(filename+'/VFATPrunedSummary.png')

#Now determine what VT1 to use for configuration.  The first threshold bin with no entries for now.
#Make a text file readable by TTree::ReadFile
vt1 = dict((vfat,0) for vfat in range(0,24))
for vfat in range(0,24):
    for thresh in range(VT1_MAX+1,0,-1):
        if (vSum[vfat].ProjectionY().GetBinContent(thresh+1)) > 10.0:
            print 'vt1 for VFAT %i found'%vfat
            vt1[vfat]=(thresh+1)
            break
        pass
    pass
outF.Close()
txt_vfat = open(filename+"/vfatConfig.txt", 'w')

print "trimRange:"
print trimRange
print "vt1:"
print vt1

txt_vfat.write("vfatN/I:vt1/I:trimRange/I\n")
for vfat in range(0,24):
    txt_vfat.write('%i\t%i\t%i\n'%(vfat, vt1[vfat],trimRange[vfat]))
    pass
txt_vfat.close()

#Update channel registers configuration file
if options.chConfigKnown:
    confF = open(filename+'/chConfig_MasksUpdated.txt','w')
    confF.write('vfatN/I:vfatCH/I:trimDAC/I:mask/I\n')

    if options.debug:
        print 'vfatN/I:vfatCH/I:trimDAC/I:mask/I\n'
        pass

    for vfat in range (0,24):
        for j in range (0, 128):
            chan = vfatCh_lookup[vfat][j]
            if options.debug:
                print '%i\t%i\t%i\t%i\n'%(vfat,chan,dict_vfatTrimMaskData[vfat][j]['trimDAC'],int(hot_channels[vfat][j] or dict_vfatTrimMaskData[vfat][j]['mask']))
                pass

            confF.write('%i\t%i\t%i\t%i\n'%(vfat,chan,dict_vfatTrimMaskData[vfat][j]['trimDAC'],int(hot_channels[vfat][j] or dict_vfatTrimMaskData[vfat][j]['mask'])))
            pass
        pass

    confF.close()
    pass

print 'Analysis Completed Successfully'<|MERGE_RESOLUTION|>--- conflicted
+++ resolved
@@ -3,14 +3,8 @@
 import sys
 from optparse import OptionParser
 from array import array
-<<<<<<< HEAD
-from channelMaps import *
-from PanChannelMaps import *
-=======
-from fitting.fitScanData import *
 from mapping.channelMaps import *
 from mapping.PanChannelMaps import *
->>>>>>> 22cdd9bf
 from gempython.utils.nesteddict import nesteddict as ndict
 
 from anaoptions import parser
