--- conflicted
+++ resolved
@@ -1,13 +1,8 @@
 #!/bin/env python
 
 if __name__ == '__main__':
-<<<<<<< HEAD
     from gempython.gemplotting.anaInfo import tree_names
-    from gempython.gemplotting.anautilities import filePathExists, getDirByAnaType
-=======
-    from anaInfo import tree_names
-    from anautilities import filePathExists, getDirByAnaType, parseListOfScanDatesFile
->>>>>>> b8b6a2ea
+    from gempython.gemplotting.anautilities import filePathExists, getDirByAnaType, parseListOfScanDatesFile
     from gempython.utils.wrappers import envCheck, runCommand
     from gempython.gemplotting.macros.plotoptions import parser
     from gempython.gemplotting.macros.scurvePlottingUtitilities import overlay_scurve
